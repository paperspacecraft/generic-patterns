--- conflicted
+++ resolved
@@ -17,13 +17,8 @@
 
 import javax.annotation.Nonnull;
 import javax.annotation.Nullable;
-import java.util.ArrayList;
-import java.util.Arrays;
 import java.util.Collections;
-import java.util.Iterator;
-import java.util.LinkedList;
 import java.util.List;
-import java.util.function.Function;
 
 /**
  * Performs matching and replacing operations on a sequence of arbitrary objects using a {@link GenericPattern}
@@ -51,12 +46,7 @@
        ------------------------------ */
 
     /**
-<<<<<<< HEAD
      * {@inheritDoc}
-=======
-     * Retrieves the starting position (inclusive) of the match found within the handled sequence of entities
-     * @return Int value. If no match is found, {@code -1} is returned
->>>>>>> c757d247
      */
     @Override
     public int getStart() {
@@ -64,71 +54,20 @@
     }
 
     /**
-<<<<<<< HEAD
      * {@inheritDoc}
-=======
-     * Retrieves the end position (exclusive) of the match found within the handled sequence of entities
-     * @return Int value. If no match is found, {@code -1} is returned
->>>>>>> c757d247
      */
     @Override
     public int getEnd() {
         return currentMatch != null ? currentMatch.getEnd() : -1;
-<<<<<<< HEAD
     }
 
     /**
      * {@inheritDoc}
-=======
-    }
-
-    /**
-     * Retrieves the size (number of entities) of the match found within the handled sequence
-     * @return Int value. If no match is found, {@code 0} is returned
-     */
-    public int getSize() {
-        return currentMatch != null ? currentMatch.getSize() : 0;
-    }
-
-    /**
-     * Retrieves the sublist of the handled sequence containing matched items
-     * @return {@code List} object; an empty list if no match is found
-     */
-    @Nullable
-    public List<T> getHits() {
-        if (currentMatch == null) {
-            return null;
-        }
-        return currentMatch.getHits(items);
-    }
-
-    /**
-     * Retrieves the list of capturing groups containing matched items. The resulting value is either {@code null} if
-     * there has been no match, or a non-empty list. The first list item always represents the "complete" match. The
-     * rest of the items represent particular capturing groups if there are any. Groups are sorted in order of their
-     * start positions
-     * @return {@code List} object. If no match is found, {@code null} is returned. Otherwise, a list containing at
-     * least one group is returned
->>>>>>> c757d247
      */
     @Override
     @Nullable
     public List<CapturingGroup> getGroups() {
         return currentMatch != null ? currentMatch.getGroups() : Collections.emptyList();
-<<<<<<< HEAD
-=======
-    }
-
-    /**
-     * Retrieves a capturing group by index
-     * @param index Index of the group in the collection
-     * @return {@link CapturingGroup} object; might be null
-     * @see Matcher#getGroups()
-     */
-    @Nullable
-    public CapturingGroup getGroup(int index) {
-        return currentMatch != null ? currentMatch.getGroup(index) : null;
->>>>>>> c757d247
     }
 
     /**
@@ -183,18 +122,12 @@
        ----------------- */
 
     /**
-<<<<<<< HEAD
      * Replaces all sequences within the handled entities list that match the current pattern with the provided value
-=======
-     * Replaces all subsequences within the handled entities list that match the current pattern with the provided
-     * value
->>>>>>> c757d247
      * @param replacement The value to use as the replacement. If a null or empty value is provided, the method works as
      *                    a deletion routine
      * @return Modified list (a new instance); might be a non-null empty list
      */
     @Nonnull
-<<<<<<< HEAD
     public List<T> replaceWith(@Nullable T replacement) {
         if (replacement == null) {
             return replaceWithList(Collections.emptyList());
@@ -210,10 +143,6 @@
      */
     public List<T> replaceWith(@Nonnull Function<Match, T> transform) {
         return replaceWithList(match -> Collections.singletonList(transform.apply(match)));
-=======
-    public List<T> replaceAll(T replacement) {
-        return replaceAll(replacement != null ? Collections.singletonList(replacement) : null);
->>>>>>> c757d247
     }
 
     /**
@@ -224,16 +153,11 @@
      * @return Modified list (a new instance); might be a non-null empty list
      */
     @Nonnull
-<<<<<<< HEAD
     public List<T> replaceWithList(@Nullable T[] replacement) {
         if (replacement == null) {
             return replaceWithList(Collections.emptyList());
         }
         return replaceWithList(match -> Arrays.asList(replacement));
-=======
-    public List<T> replaceAll(T[] replacement) {
-        return replaceAll(Arrays.asList(replacement));
->>>>>>> c757d247
     }
 
     /**
@@ -244,13 +168,8 @@
      * @return Modified list (a new instance); might be a non-null empty list
      */
     @Nonnull
-<<<<<<< HEAD
     public List<T> replaceWithList(List<T> replacement) {
         return replaceWithList(match -> replacement);
-=======
-    public List<T> replaceAll(List<T> replacement) {
-        return replaceAll(match -> replacement);
->>>>>>> c757d247
     }
 
     /**
@@ -259,11 +178,7 @@
      * @param replacement {@code Function} used to transform the matched subsequence
      * @return Modified list (a new instance); might be a non-null empty list
      */
-<<<<<<< HEAD
     public List<T> replaceWithList(@Nonnull Function<Match, List<T>> replacement) {
-=======
-    public List<T> replaceAll(@Nonnull Function<Match, List<T>> replacement) {
->>>>>>> c757d247
         if (CollectionUtils.isEmpty(items)) {
             return Collections.emptyList();
         }
